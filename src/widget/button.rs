// Copyright 2018 The xi-editor Authors.
//
// Licensed under the Apache License, Version 2.0 (the "License");
// you may not use this file except in compliance with the License.
// You may obtain a copy of the License at
//
//     http://www.apache.org/licenses/LICENSE-2.0
//
// Unless required by applicable law or agreed to in writing, software
// distributed under the License is distributed on an "AS IS" BASIS,
// WITHOUT WARRANTIES OR CONDITIONS OF ANY KIND, either express or implied.
// See the License for the specific language governing permissions and
// limitations under the License.

//! A button widget.

use std::marker::PhantomData;

use crate::{
    Action, BaseState, BoxConstraints, Data, Env, Event, EventCtx, LayoutCtx, PaintCtx, Size,
    UpdateCtx, Widget,
};

<<<<<<< HEAD
use crate::piet::{FontBuilder, Text, TextLayoutBuilder};
use crate::theme;
use crate::{Piet, Point, RenderContext};
=======
use crate::piet::{
    Color, FontBuilder, PietText, PietTextLayout, Text, TextLayout, TextLayoutBuilder,
};
use crate::{Point, RenderContext};
>>>>>>> 768e0cc0

/// A label with static text.
pub struct Label {
    text: String,
}

/// A button with a static label.
pub struct Button {
    label: Label,
}

/// A label with dynamic text.
///
/// The provided closure is called on update, and its return
/// value is used as the text for the label.
pub struct DynLabel<T: Data, F: FnMut(&T, &Env) -> String> {
    label_closure: F,
    phantom: PhantomData<T>,
}

impl Label {
    /// Discussion question: should this return Label or a wrapped
    /// widget (with WidgetPod)?
    pub fn new(text: impl Into<String>) -> Label {
        Label { text: text.into() }
    }

<<<<<<< HEAD
    fn get_layout(
        &self,
        rt: &mut Piet,
        font_name: &str,
        font_size: f64,
    ) -> <Piet as RenderContext>::TextLayout {
        // TODO: caching of both the format and the layout
        let font = rt
            .text()
            .new_font_by_name(font_name, font_size)
=======
    fn get_layout(&self, rt: &mut PietText, font_size: f64) -> PietTextLayout {
        // TODO: caching of both the format and the layout
        let font = rt
            .new_font_by_name("Segoe UI", font_size)
>>>>>>> 768e0cc0
            .unwrap()
            .build()
            .unwrap();
        rt.new_text_layout(&font, &self.text)
            .unwrap()
            .build()
            .unwrap()
    }
}

impl<T: Data> Widget<T> for Label {
<<<<<<< HEAD
    fn paint(&mut self, paint_ctx: &mut PaintCtx, _base_state: &BaseState, _data: &T, env: &Env) {
        let font_name = env.get(theme::FONT_NAME);
        let font_size = env.get(theme::TEXT_SIZE_NORMAL);
        let text_layout = self.get_layout(paint_ctx.render_ctx, font_name, font_size);
        paint_ctx.draw_text(&text_layout, (0.0, font_size), &env.get(theme::LABEL_COLOR));
=======
    fn paint(&mut self, paint_ctx: &mut PaintCtx, _base_state: &BaseState, _data: &T, _env: &Env) {
        let font_size = 15.0;
        let text_layout = self.get_layout(paint_ctx.text(), font_size);
        paint_ctx.draw_text(&text_layout, (0.0, font_size), &LABEL_TEXT_COLOR);
>>>>>>> 768e0cc0
    }

    fn layout(
        &mut self,
        layout_ctx: &mut LayoutCtx,
        bc: &BoxConstraints,
        _data: &T,
        _env: &Env,
    ) -> Size {
        let font_size = 15.0;
        let text_layout = self.get_layout(layout_ctx.text, font_size);
        bc.constrain((text_layout.width(), 17.0))
    }

    fn event(
        &mut self,
        _event: &Event,
        _ctx: &mut EventCtx,
        _data: &mut T,
        _env: &Env,
    ) -> Option<Action> {
        None
    }

    fn update(&mut self, _ctx: &mut UpdateCtx, _old_data: Option<&T>, _data: &T, _env: &Env) {}
}

impl Button {
    pub fn new(text: impl Into<String>) -> Button {
        Button {
            label: Label::new(text),
        }
    }
}

impl<T: Data> Widget<T> for Button {
    fn paint(&mut self, paint_ctx: &mut PaintCtx, base_state: &BaseState, data: &T, env: &Env) {
        let is_active = base_state.is_active();
        let is_hot = base_state.is_hot();
        let bg_color = match (is_active, is_hot) {
            (true, true) => env.get(theme::PRESSED_COLOR),
            (false, true) => env.get(theme::HOVER_COLOR),
            _ => env.get(theme::BACKGROUND_COLOR),
        };
        let rect = base_state.layout_rect.with_origin(Point::ORIGIN);
        paint_ctx.fill(rect, &bg_color);

        self.label.paint(paint_ctx, base_state, data, env);
    }

    fn layout(
        &mut self,
        layout_ctx: &mut LayoutCtx,
        bc: &BoxConstraints,
        data: &T,
        env: &Env,
    ) -> Size {
        self.label.layout(layout_ctx, bc, data, env)
    }

    fn event(
        &mut self,
        event: &Event,
        ctx: &mut EventCtx,
        _data: &mut T,
        _env: &Env,
    ) -> Option<Action> {
        let mut result = None;
        match event {
            Event::MouseDown(_) => {
                ctx.set_active(true);
                ctx.invalidate();
            }
            Event::MouseUp(_) => {
                if ctx.is_active() {
                    ctx.set_active(false);
                    ctx.invalidate();
                    if ctx.is_hot() {
                        result = Some(Action::from_str("hit"));
                    }
                }
            }
            Event::HotChanged(_) => {
                ctx.invalidate();
            }
            _ => (),
        }
        result
    }

    fn update(&mut self, _ctx: &mut UpdateCtx, _old_data: Option<&T>, _data: &T, _env: &Env) {}
}

impl<T: Data, F: FnMut(&T, &Env) -> String> DynLabel<T, F> {
    pub fn new(label_closure: F) -> DynLabel<T, F> {
        DynLabel {
            label_closure,
            phantom: Default::default(),
        }
    }

    fn get_layout(
        &mut self,
<<<<<<< HEAD
        rt: &mut Piet,
        font_name: &str,
=======
        rt: &mut PietText,
>>>>>>> 768e0cc0
        font_size: f64,
        data: &T,
        env: &Env,
    ) -> PietTextLayout {
        let text = (self.label_closure)(data, env);
        // TODO: caching of both the format and the layout
        let font = rt
<<<<<<< HEAD
            .text()
            .new_font_by_name(font_name, font_size)
=======
            .new_font_by_name("Segoe UI", font_size)
>>>>>>> 768e0cc0
            .unwrap()
            .build()
            .unwrap();
        rt.new_text_layout(&font, &text).unwrap().build().unwrap()
    }
}

impl<T: Data, F: FnMut(&T, &Env) -> String> Widget<T> for DynLabel<T, F> {
    fn paint(&mut self, paint_ctx: &mut PaintCtx, _base_state: &BaseState, data: &T, env: &Env) {
<<<<<<< HEAD
        let font_name = env.get(theme::FONT_NAME);
        let font_size = env.get(theme::TEXT_SIZE_NORMAL);
        let text_layout = self.get_layout(paint_ctx, font_name, font_size, data, env);
        paint_ctx.draw_text(&text_layout, (0., font_size), &env.get(theme::LABEL_COLOR));
=======
        let font_size = 15.0;
        let text_layout = self.get_layout(paint_ctx.text(), font_size, data, env);
        paint_ctx.draw_text(&text_layout, (0., font_size), &LABEL_TEXT_COLOR);
>>>>>>> 768e0cc0
    }

    fn layout(
        &mut self,
        layout_ctx: &mut LayoutCtx,
        bc: &BoxConstraints,
        data: &T,
        env: &Env,
    ) -> Size {
        let font_size = 15.0;
        let text_layout = self.get_layout(layout_ctx.text, font_size, data, env);
        bc.constrain((text_layout.width(), 17.0))
    }

    fn event(
        &mut self,
        _event: &Event,
        _ctx: &mut EventCtx,
        _data: &mut T,
        _env: &Env,
    ) -> Option<Action> {
        None
    }

    fn update(&mut self, ctx: &mut UpdateCtx, _old_data: Option<&T>, _data: &T, _env: &Env) {
        ctx.invalidate();
    }
}<|MERGE_RESOLUTION|>--- conflicted
+++ resolved
@@ -21,16 +21,9 @@
     UpdateCtx, Widget,
 };
 
-<<<<<<< HEAD
-use crate::piet::{FontBuilder, Text, TextLayoutBuilder};
+use crate::piet::{FontBuilder, PietText, PietTextLayout, Text, TextLayout, TextLayoutBuilder};
 use crate::theme;
-use crate::{Piet, Point, RenderContext};
-=======
-use crate::piet::{
-    Color, FontBuilder, PietText, PietTextLayout, Text, TextLayout, TextLayoutBuilder,
-};
 use crate::{Point, RenderContext};
->>>>>>> 768e0cc0
 
 /// A label with static text.
 pub struct Label {
@@ -58,27 +51,14 @@
         Label { text: text.into() }
     }
 
-<<<<<<< HEAD
-    fn get_layout(
-        &self,
-        rt: &mut Piet,
-        font_name: &str,
-        font_size: f64,
-    ) -> <Piet as RenderContext>::TextLayout {
+    fn get_layout(&self, t: &mut PietText, font_name: &str, font_size: f64) -> PietTextLayout {
         // TODO: caching of both the format and the layout
-        let font = rt
-            .text()
+        let font = t
             .new_font_by_name(font_name, font_size)
-=======
-    fn get_layout(&self, rt: &mut PietText, font_size: f64) -> PietTextLayout {
-        // TODO: caching of both the format and the layout
-        let font = rt
-            .new_font_by_name("Segoe UI", font_size)
->>>>>>> 768e0cc0
             .unwrap()
             .build()
             .unwrap();
-        rt.new_text_layout(&font, &self.text)
+        t.new_text_layout(&font, &self.text)
             .unwrap()
             .build()
             .unwrap()
@@ -86,18 +66,11 @@
 }
 
 impl<T: Data> Widget<T> for Label {
-<<<<<<< HEAD
     fn paint(&mut self, paint_ctx: &mut PaintCtx, _base_state: &BaseState, _data: &T, env: &Env) {
         let font_name = env.get(theme::FONT_NAME);
         let font_size = env.get(theme::TEXT_SIZE_NORMAL);
-        let text_layout = self.get_layout(paint_ctx.render_ctx, font_name, font_size);
+        let text_layout = self.get_layout(paint_ctx.text(), font_name, font_size);
         paint_ctx.draw_text(&text_layout, (0.0, font_size), &env.get(theme::LABEL_COLOR));
-=======
-    fn paint(&mut self, paint_ctx: &mut PaintCtx, _base_state: &BaseState, _data: &T, _env: &Env) {
-        let font_size = 15.0;
-        let text_layout = self.get_layout(paint_ctx.text(), font_size);
-        paint_ctx.draw_text(&text_layout, (0.0, font_size), &LABEL_TEXT_COLOR);
->>>>>>> 768e0cc0
     }
 
     fn layout(
@@ -105,10 +78,11 @@
         layout_ctx: &mut LayoutCtx,
         bc: &BoxConstraints,
         _data: &T,
-        _env: &Env,
+        env: &Env,
     ) -> Size {
-        let font_size = 15.0;
-        let text_layout = self.get_layout(layout_ctx.text, font_size);
+        let font_name = env.get(theme::FONT_NAME);
+        let font_size = env.get(theme::TEXT_SIZE_NORMAL);
+        let text_layout = self.get_layout(layout_ctx.text, font_name, font_size);
         bc.constrain((text_layout.width(), 17.0))
     }
 
@@ -201,12 +175,8 @@
 
     fn get_layout(
         &mut self,
-<<<<<<< HEAD
-        rt: &mut Piet,
+        rt: &mut PietText,
         font_name: &str,
-=======
-        rt: &mut PietText,
->>>>>>> 768e0cc0
         font_size: f64,
         data: &T,
         env: &Env,
@@ -214,12 +184,7 @@
         let text = (self.label_closure)(data, env);
         // TODO: caching of both the format and the layout
         let font = rt
-<<<<<<< HEAD
-            .text()
             .new_font_by_name(font_name, font_size)
-=======
-            .new_font_by_name("Segoe UI", font_size)
->>>>>>> 768e0cc0
             .unwrap()
             .build()
             .unwrap();
@@ -229,16 +194,10 @@
 
 impl<T: Data, F: FnMut(&T, &Env) -> String> Widget<T> for DynLabel<T, F> {
     fn paint(&mut self, paint_ctx: &mut PaintCtx, _base_state: &BaseState, data: &T, env: &Env) {
-<<<<<<< HEAD
-        let font_name = env.get(theme::FONT_NAME);
-        let font_size = env.get(theme::TEXT_SIZE_NORMAL);
-        let text_layout = self.get_layout(paint_ctx, font_name, font_size, data, env);
+        let font_name = env.get(theme::FONT_NAME);
+        let font_size = env.get(theme::TEXT_SIZE_NORMAL);
+        let text_layout = self.get_layout(paint_ctx.text(), font_name, font_size, data, env);
         paint_ctx.draw_text(&text_layout, (0., font_size), &env.get(theme::LABEL_COLOR));
-=======
-        let font_size = 15.0;
-        let text_layout = self.get_layout(paint_ctx.text(), font_size, data, env);
-        paint_ctx.draw_text(&text_layout, (0., font_size), &LABEL_TEXT_COLOR);
->>>>>>> 768e0cc0
     }
 
     fn layout(
@@ -248,8 +207,9 @@
         data: &T,
         env: &Env,
     ) -> Size {
-        let font_size = 15.0;
-        let text_layout = self.get_layout(layout_ctx.text, font_size, data, env);
+        let font_name = env.get(theme::FONT_NAME);
+        let font_size = env.get(theme::TEXT_SIZE_NORMAL);
+        let text_layout = self.get_layout(layout_ctx.text, font_name, font_size, data, env);
         bc.constrain((text_layout.width(), 17.0))
     }
 
