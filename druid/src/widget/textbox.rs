--- conflicted
+++ resolved
@@ -40,13 +40,8 @@
 /// A widget that allows user text input.
 #[derive(Debug, Clone)]
 pub struct TextBox {
-<<<<<<< HEAD
-    placeholder: String,
     text: TextLayout<ArcStr>,
-=======
-    text: TextLayout,
-    placeholder: TextLayout,
->>>>>>> 6d9436c5
+    placeholder: TextLayout<ArcStr>,
     width: f64,
     hscroll_offset: f64,
     selection: Selection,
@@ -61,13 +56,9 @@
 
     /// Create a new TextBox widget
     pub fn new() -> TextBox {
-<<<<<<< HEAD
         let text = TextLayout::new();
-=======
-        let text = TextLayout::new("");
-        let mut placeholder = TextLayout::new("");
+        let mut placeholder = TextLayout::new();
         placeholder.set_text_color(theme::PLACEHOLDER_COLOR);
->>>>>>> 6d9436c5
         Self {
             width: 0.0,
             hscroll_offset: 0.,
@@ -80,7 +71,7 @@
     }
 
     /// Builder-style method to set the `TextBox`'s placeholder text.
-    pub fn with_placeholder(mut self, placeholder: impl Into<String>) -> Self {
+    pub fn with_placeholder(mut self, placeholder: impl Into<ArcStr>) -> Self {
         self.placeholder.set_text(placeholder.into());
         self
     }
@@ -376,10 +367,6 @@
             self.do_edit_action(edit_action, data);
             self.reset_cursor_blink(ctx);
             if data.is_empty() {
-<<<<<<< HEAD
-                self.text.set_text(self.placeholder.as_str().into());
-=======
->>>>>>> 6d9436c5
                 self.selection = Selection::caret(0);
             } else {
                 self.text.set_text(data.as_str().into());
@@ -396,16 +383,7 @@
         match event {
             LifeCycle::WidgetAdded => {
                 ctx.register_for_focus();
-<<<<<<< HEAD
-                if data.is_empty() {
-                    self.text.set_text(self.placeholder.as_str().into());
-                    self.text.set_text_color(theme::PLACEHOLDER_COLOR);
-                } else {
-                    self.text.set_text(data.as_str().into());
-                }
-=======
-                self.text.set_text(data.as_str());
->>>>>>> 6d9436c5
+                self.text.set_text(data.as_str().into());
                 self.text.rebuild_if_needed(ctx.text(), env);
                 self.placeholder.rebuild_if_needed(ctx.text(), env);
             }
@@ -418,19 +396,9 @@
     fn update(&mut self, ctx: &mut UpdateCtx, old_data: &String, data: &String, _env: &Env) {
         // setting text color rebuilds layout, so don't do it if we don't have to
         if !old_data.same(data) {
-<<<<<<< HEAD
-            self.selection = self.selection.constrain_to(content);
-            self.text.set_text(content.as_str().into());
-            if data.is_empty() {
-                self.text.set_text_color(theme::PLACEHOLDER_COLOR);
-            } else {
-                self.text.set_text_color(theme::LABEL_COLOR);
-            }
-=======
             self.selection = self.selection.constrain_to(data);
-            self.text.set_text(data.as_str());
+            self.text.set_text(data.as_str().into());
             ctx.request_layout();
->>>>>>> 6d9436c5
         }
 
         if ctx.env_changed() {
